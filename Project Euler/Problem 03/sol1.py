--- conflicted
+++ resolved
@@ -35,10 +35,5 @@
                     maxNumber = n/i
                     break
                 elif(isprime(i)):
-<<<<<<< HEAD
-                    max=i
-        print(max)
-=======
                     maxNumber = i
-        print maxNumber
->>>>>>> 2dcbbd43
+        print(maxNumber)